--- conflicted
+++ resolved
@@ -17,7 +17,6 @@
 function ServerError(props: ServerError.Props) {
     return (
         <div className='jpe-ServerError-body'>
-<<<<<<< HEAD
             <div className='jpe-ServerError-content'>
                 <div className='jpe-ServerError-icon'></div>
                 <h1 className='jpe-ServerError-header'>Jupyter Server Not Found</h1>
@@ -26,13 +25,8 @@
                     <button className='jpe-ServerError-btn' onClick={props.launchFromPath}>CHOOSE PATH</button>
                     <button className='jpe-ServerError-btn' onClick={() => {
                         shell.openExternal('https://www.jupyter.org/install.html');
-                        }}>INSTALL JUPYTER</button>
+                    }}>INSTALL JUPYTER</button>
                 </div>
-=======
-            <div className='jpe-ServerError-content' >
-                <h1>Something Went Wrong!</h1>
-                <p>Looks like the Jupyter Server isn't installed, isn't in your path, or is outdated. Take a look at jupyter.org for help with installation.</p>
->>>>>>> f96a2b1f
             </div>
         </div>
     );

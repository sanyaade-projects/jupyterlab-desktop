<<<<<<< HEAD
# Jupyterlab App
A native app for JupyterLab, based on electron.
=======
# jupyterlab_app
A native app for JupyterLab, based on electron.
Project for Cal Poly interns of summer 2017. 
>>>>>>> c01d77e2
<|MERGE_RESOLUTION|>--- conflicted
+++ resolved
@@ -1,8 +1,3 @@
-<<<<<<< HEAD
 # Jupyterlab App
 A native app for JupyterLab, based on electron.
-=======
-# jupyterlab_app
-A native app for JupyterLab, based on electron.
-Project for Cal Poly interns of summer 2017. 
->>>>>>> c01d77e2
+Project for Cal Poly interns of summer 2017. 